--- conflicted
+++ resolved
@@ -5,17 +5,11 @@
     const [id, option = "names", sep = " , "] = data.inside.splits;
     const category = await d.util.getChannel(d, id);
     if (category.type !== d.util.channelTypes.Category) return d.aoiError.fnError(d, "custom", {inside}, "Provided Channel Is Not A Category");
-
-<<<<<<< HEAD
+  
     data.result = categoryChannelsOption(category)[option];
 
     data.result = Array.isArray(data.result) ? data.result.join(sep)
       : data.result;
-=======
-    data.result = categoryChannelsOption(category)[option]
-    ? data.result.join(sep)
-        : data.result;
->>>>>>> 0d94fbe6
 
     return {
         code: d.util.setCode(data)
