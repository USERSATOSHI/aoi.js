const {categoryChannelsOption} = require('../../../utils/helpers/functions.js');
module.exports = async d => {
    const data = d.util.aoiFunc(d);

    const [id, option = "names", sep = " , "] = data.inside.splits;
    const category = await d.util.getChannel(d, id);
    if (category.type !== d.util.channelTypes.Category) return d.aoiError.fnError(d, "custom", {inside}, "Provided Channel Is Not A Category");

    data.result = categoryChannelsOption(category)[option];
    data.result = Array.isArray(data.result)
<<<<<<< HEAD
      ? data.result.join(sep)
      : data.result;

=======
        ? data.result.join(sep)
        : data.result;
>>>>>>> 2898a56a
    return {
        code: d.util.setCode(data)
    }
}<|MERGE_RESOLUTION|>--- conflicted
+++ resolved
@@ -7,15 +7,10 @@
     if (category.type !== d.util.channelTypes.Category) return d.aoiError.fnError(d, "custom", {inside}, "Provided Channel Is Not A Category");
 
     data.result = categoryChannelsOption(category)[option];
-    data.result = Array.isArray(data.result)
-<<<<<<< HEAD
+
       ? data.result.join(sep)
       : data.result;
 
-=======
-        ? data.result.join(sep)
-        : data.result;
->>>>>>> 2898a56a
     return {
         code: d.util.setCode(data)
     }
