module.exports = async (d) => {
    const {code, inside, err} = d.util.aoiFunc(d);
    if (err) return d.error(err);

    const [guildId, ...roles] = inside.splits;

    const guild = d.util.getGuild(d, guildId);
    if (!guild) return d.aoiError.fnError(d, "guild", {inside});
    const wrongRoles = [];
    const ros = [];

<<<<<<< HEAD
  roles.forEach((x) => {
    if (
      !guild.roles.cache.find(
        (y) =>
          y.name.toLowerCase() === x.toLowerCase().addBrackets() || y.id === x,
      )
    )
      wrongRoles.push(x);
    else
      ros.push(
        d.guild.roles.cache.find(
          (y) =>
            y.name.toLowerCase() === x.toLowerCase().addBrackets() ||
            y.id === x,
        ),
      );
  });
  if (wrongRoles.length)
    return d.aoiError.fnError(
      d,
      "custom",
      { inside },
      `Invalid Roles : ${wrongRoles.join(" , ")} Provided In`,
    );

  for (let i = ros.length - 1; i >= 0; i--) {
    ros[i].delete().catch((e) => {
      d.aoiError.fnError(
        d,
        "custom",
        {},
        "Failed To Delete Roles: " + ros[i].name + " With Reason: " + e,
      );
=======
    roles.forEach((x) => {
        if (
            !guild.roles.cache.find(
                (y) =>
                    y.name.toLowerCase() === x.toLowerCase().addBrackets() || y.id === x,
            )
        )
            wrongRoles.push(x);
        else
            ros.push(
                d.guild.roles.cache.find(
                    (y) =>
                        y.name.toLowerCase() === x.toLowerCase().addBrackets() ||
                        y.id === x,
                ),
            );
>>>>>>> 2898a56a
    });
    if (wrongRoles.length)
        return d.aoiError.fnError(
            d,
            "custom",
            {inside},
            `Invalid Roles : ${wrongRoles.join(" , ")} Provided In`,
        );

    for (let i = ros.length - 1; i >= 0; i--) {
        ros[i].delete().catch((e) => {
            d.aoiError.fnError(
                d,
                "custom",
                {},
                "Failed To Delete Roles: " + ros[i].name + " With Reason: " + e,
            );
        });
    }

    return {
        code: d.util.setCode({function: d.func, code, inside}),
    };
};<|MERGE_RESOLUTION|>--- conflicted
+++ resolved
@@ -9,41 +9,6 @@
     const wrongRoles = [];
     const ros = [];
 
-<<<<<<< HEAD
-  roles.forEach((x) => {
-    if (
-      !guild.roles.cache.find(
-        (y) =>
-          y.name.toLowerCase() === x.toLowerCase().addBrackets() || y.id === x,
-      )
-    )
-      wrongRoles.push(x);
-    else
-      ros.push(
-        d.guild.roles.cache.find(
-          (y) =>
-            y.name.toLowerCase() === x.toLowerCase().addBrackets() ||
-            y.id === x,
-        ),
-      );
-  });
-  if (wrongRoles.length)
-    return d.aoiError.fnError(
-      d,
-      "custom",
-      { inside },
-      `Invalid Roles : ${wrongRoles.join(" , ")} Provided In`,
-    );
-
-  for (let i = ros.length - 1; i >= 0; i--) {
-    ros[i].delete().catch((e) => {
-      d.aoiError.fnError(
-        d,
-        "custom",
-        {},
-        "Failed To Delete Roles: " + ros[i].name + " With Reason: " + e,
-      );
-=======
     roles.forEach((x) => {
         if (
             !guild.roles.cache.find(
@@ -54,14 +19,12 @@
             wrongRoles.push(x);
         else
             ros.push(
-                d.guild.roles.cache.find(
+                guild.roles.cache.find(
                     (y) =>
                         y.name.toLowerCase() === x.toLowerCase().addBrackets() ||
                         y.id === x,
                 ),
-            );
->>>>>>> 2898a56a
-    });
+            );    });
     if (wrongRoles.length)
         return d.aoiError.fnError(
             d,
