--- conflicted
+++ resolved
@@ -57,85 +57,6 @@
     createdAt: "returns the date of creation of slash cmd;.createdAt"
 };
 const ChannelOptions = {
-<<<<<<< HEAD
-    createdAt: "createdAt",
-    createdTimestamp: "createdTimestamp",
-    defaultAutoArchiveDuration: "defaultAutoArchiveDuration",
-    deletable: "deletable",
-    deleted: "deleted",
-    guildID: "guild?.id",
-    id: "id",
-    lastMessageContent: "lastMessage?.content?.deleteBrackets()",
-    lastMessageID: "lastMessageId",
-    lastPinAt: "lastPinAt",
-    lastPinTimestamp: "lastPinTimestamp",
-    manageable: "manageable",
-    membersCount: "members?.size",
-    name: "name?.deleteBrackets()",
-    nsfw: "nsfw",
-    parentName: "parent?.name",
-    parentID: "parentId",
-    position: "position",
-    slowmode: "rateLimitPerUser",
-    topic: "topic?.deleteBrackets()",
-    type: "type",
-    viewable: "viewable",
-    permsAllowed: "permissionOverwrites?.cache?.map(x=>`type:${x.type}\nallowed:${x.allow}\nmention:${x.type ==='?'<@'+x.id+'>':'<@&'+x.id+'>'}`).join(`\n`)",
-    permsDenied: "permissionOverwrites?.cache?.map(x=>`type:${x.type}\ndenied:${x.deny}\nmention:${x.type ==='member'?'<@'+x.id+'>':'<@&'+x.id+'>'}`).join(`\n`)",
-    perms: "permissionOverwrites?.cache?.map(x=>`type:${x.type}\nallowed:${x.allow}\ndenied:${x.deny}\nmention:${x.type ==='member'?'<@'+x.id+'>':'<@&'+x.id+'>'}`).join(`\n`)",
-    childrenID: "children?.map(x=>x.id)?.join(' , ')",
-    childrenName: "children?.map(x=>x.name?.deleteBrackets())?.join(' , ')",
-    bitrate: "bitrate",
-    full: "full",
-    joinable: "joinable",
-    rtcRegion: "rtcRegion",
-    userLimit: "userLimit",
-    speakable: "speakable",
-    archived: "archived",
-    archivedAt: "archivedAt",
-    archivedTimestamp: "archivedTimestamp",
-    autoArchiveDuration: "autoArchiveDuration",
-    threadMembersCount: "memberCount",
-    messagesCount: "messagesCount",
-    ownerID: "ownerId",
-    sendable: "sendable",
-    unarchivable: "unarchivable"
-};
-const MemberOptions = {
-    id: "id",
-    name: "user?.username?.deleteBrackets()",
-    guildID: "guild.id",
-    nick: "nickname || ''",
-    roles: "roles?.cache?.filter(r => r.name !== '@everyone').map(r => r?.name.deleteBrackets()).join(', ')",
-    partial: "partial??false",
-    premiumStamp: "premiumSinceTimestamp || `0`",
-    joinedStamp: "joinedTimestamp",
-    voiceID: "voice.channelID || ''",
-    displayHex: "displayHexColor",
-    highestRoleID: "roles.highest.id",
-    permissions: "permissions.toArray().goof('_')",
-    newPermissions: `(() => {
-        const curr = d.data.newm?.permissions.toArray()
-        const old = d.data.oldm?.permissions.toArray() 
-        
-        return curr?.filter(p => !old.includes(p))?.goof("_")
-    })()`,
-    removedPermissions: `(() => {
-        const curr = d.data.newm?.permissions.toArray()
-        const old = d.data.oldm?.permissions.toArray() 
-        
-        return old?.filter(p => !curr.includes(p))?.goof("_")
-    })()`,
-    bannable: "bannable",
-    kickable: "kickable",
-    manageable: "manageable",
-    status: "status",
-    activities: "presence?.activities?.map(c => c.name).join(', ')",
-    removedRoles: `roles.cache?.filter(r => ! d.data.newm?.roles.cache.has(r.id)).map(r => r.name).join(", ").deleteBrackets()`,
-    addedRoles: `roles?.cache?.filter(r => !d.data.oldm.roles.cache.has(r.id)).map(r => r.name).join(", ").deleteBrackets()`,
-    threadChannel: "thread?.channel?.name?.deleteBrackets()",
-    threadFlags: "flags?.toArray()"
-=======
     createdAt: (channel) => channel.createdAt,
     createdTimestamp: (channel) => channel.createdTimestamp,
     defaultAutoArchiveDuration: (channel) => channel.defaultAutoArchiveDuration,
@@ -260,7 +181,6 @@
             .deleteBrackets(),
     threadChannel: (member) => member.thread?.channel?.name?.deleteBrackets(),
     threadFlags: (member) => member.flags?.toArray()
->>>>>>> c6dcaf34
 };
 
 const ButtonStyleOptions = {
@@ -359,10 +279,6 @@
     usesoundboard: PermissionsBitField["Flags"].UseSoundboard,
     useexternalsounds: PermissionsBitField["Flags"].UseExternalSounds,
     sendvoicemessages: PermissionsBitField["Flags"].SendVoiceMessages,
-<<<<<<< HEAD
-    sendpolls: PermissionsBitField["Flags"].SendPolls,
-=======
->>>>>>> c6dcaf34
     all: Object.keys(PermissionsBitField["Flags"])
 };
 
