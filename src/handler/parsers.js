--- conflicted
+++ resolved
@@ -113,15 +113,6 @@
             const inside = aoi.split("{button:").slice(1);
             for (let button of inside) {
                 button = button?.split("}")[0];
-<<<<<<< HEAD
-                button = button?.split(":").map((x) => x.trim());
-
-                const label = button.shift().addBrackets();
-                let style = isNaN(button[0]) ? button.shift() : Number(button.shift());
-                style = ButtonStyleOptions[style] || style;
-                const cus = button.shift().addBrackets();
-                const disable = button.shift()?.replace("true", true)?.replace("false", false) || false;
-=======
                 button = button?.addBrackets().split(/:(?![/][/])/).map((x) => x.trim());
         const label = button.shift();
                 let style = isNaN(button[0]) ? button.shift() : Number(button.shift());
@@ -129,7 +120,6 @@
                 const cus = button.shift();
                 const disable = button.shift()?.replace("true", true)?.replace("false", false) || false;
 
->>>>>>> 0c75faf1
                 let emoji;
                 const dInside =
                     Number(style) === 5
@@ -150,22 +140,14 @@
 
                 if (button) {
                     try {
-<<<<<<< HEAD
-                        emoji = d.util.getEmoji(d, button.toString().addBrackets());
-=======
                         emoji = d.util.getEmoji(d, button.toString());
->>>>>>> 0c75faf1
                         dInside.emoji = {
                             name: emoji.name,
                             id: emoji.id,
                             animated: emoji.animated
                         };
                     } catch {
-<<<<<<< HEAD
-                        emoji = emoji ?? button.toString().addBrackets();
-=======
                         emoji = emoji ?? button.toString();
->>>>>>> 0c75faf1
                         dInside.emoji = emoji || undefined;
                     }
                 }
@@ -204,11 +186,7 @@
 
                     if (opt) {
                         try {
-<<<<<<< HEAD
-                            emoji = d.util.getEmoji(d, opt.toString().addBrackets());
-=======
                             emoji = await d.util.getEmoji(d, opt.toString().addBrackets());
->>>>>>> 0c75faf1
                             ind.emoji = {
                                 name: emoji.name,
                                 id: emoji.id,
@@ -349,11 +327,7 @@
             .map((x) => x.trim());
         for (let o of e) {
             o = o.split("}")[0];
-<<<<<<< HEAD
             o = o.split(/:(?![/][/])/);
-=======
-            o = o.split(":");
->>>>>>> 0c75faf1
 
             const attachment = new Discord.AttachmentBuilder(o.pop().addBrackets(), {
                 name: o.join(":").toString().addBrackets() ?? "attachment.png"
@@ -368,11 +342,7 @@
             .map((x) => x.trim());
         for (let u of i) {
             u = u.split("}")[0];
-<<<<<<< HEAD
             u = u.split(/:(?![/][/])/);
-=======
-            u = u.split(":");
->>>>>>> 0c75faf1
 
             const attachment = new Discord.AttachmentBuilder(Buffer.from(u.pop().addBrackets()), { name: u.join(":").toString().addBrackets() ?? "file.txt" });
             att.push(attachment);
