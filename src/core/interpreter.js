const Discord = require("discord.js");
const { CustomFunction } = require("../classes/Functions.js");
const AoiError = require("../classes/AoiError.js");
const Util = require("../classes/Util.js");
const IF = require("../utils/helpers/if.js");
//Helper of aoijs
const { Time } = require("../utils/helpers/customParser.js");
const { CheckCondition } = require("../utils/helpers/checkCondition.js");
const { mustEscape } = require("../utils/helpers/mustEscape.js");
const { Command } = require("../classes/Commands.js");
const PATH = require("path");
const { deprecate } = require("util");

// Deprecate error for $if: old
let isDeprecated = false;
function deprecateOldIfUsage() {
    if (!isDeprecated) {
        deprecate(() => {}, "Using $if: old is deprecated. Use $if")();
        isDeprecated = true;
    }
}

/**
 * @param  {import('../classes/AoiClient.js')} client
 * @param  {Discord.Message | {
 * message?:Discord.Message,
 * channel?:Discord.PartialDMChannel | Discord.DMChannel | Discord.TextChannel | Discord.NewsChannel | Discord.ThreadChannel,
 * guild?:Discord.Guild | null,
 * author?:Discord.User,
 * member?:Discord.GuildMember,
 * mentions?:Discord.MessageMentions }} message
 * @param  {string[]} args
 * @param  {Command | object } command
 * @param  {string} _db db to be used (deprecated param)
 * @param  {boolean} returnCode=false
 * @param  {string | void} channelUsed
 * @param  {object} data={}
 * @param  {Discord.TextChannel} useChannel
 * @param  {boolean} returnMessage
 * @param  {boolean} returnExecution
 * @param  {boolean} returnID
 * @param  {boolean} sendMessage=false
 */
const Interpreter = async (
    client,
    message,
    args,
    command,
    _db,
    returnCode = false,
    channelUsed,
    data = {},
    useChannel,
    returnMessage,
    returnExecution,
    returnID,
    sendMessage = false
) => {
    try {
        const start = performance.now();
        //defining vars//
        let code = command.code
            ?.replaceAll("\\]", "#LEFT#")
            .split("\\[")
            .join("#RIGHT#")
            .replaceAll("\\,", "#COMMA#")
            .replaceAll("\\;", "#SEMI#");

        let [
            randoms,
            timezone,
            letVars,
            object,
            disableMentions,
            array,
            arrays,
            reactions,
            channel,
            author,
            guild,
            mentions,
            member,
            msg,
        ] = [
            data.randoms || {},
            "UTC",
            data.vars || {},
            data.object || {},
            ["roles", "users", "everyone"],
            data.array || [],
            data.arrays || [],
            [],
            message.channel,
            message.author,
            message.guild,
            message.mentions,
            message.member,
            message,
        ];
        let errorOccurred;
        let embeds;
        let deleteIn;
        let suppressErrors;
        let editIn = undefined;
        let error;
        let attachments = [];
        let components = [];
        let reply;
        let allowedMentions = disableMentions;
        let FuncData;
        let msgobj;
        let funcLine;
        let returnData = {};
        command.codeLines =
            command.codeLines ||
            client.functionManager.serializeCode(command.code);
        let funcs = command.functions?.length
            ? command.functions
            : client.functionManager.findFunctions(command.code);
        command.__path__ = PATH.sep + command.name + ".js";
        //   debug system
        const debug = {
            code,
            functions: command.functions,
        };
        if (command["$if"] === "old") {
            deprecateOldIfUsage();
            code = (
                await IF({
                    client,
                    code,
                    message,
                    channel,
                    args,
                    data: {
                        randoms: randoms,
                        command: {
                            name: command.name,
                            code: code,
                            error: command.error,
                            async: command.async || false,
                            functions: command.functions,
                            __path__: command.__path__,
                            codeLines: command.codeLines,
                        },
                        helpers: {
                            time: Time,
                            checkCondition: CheckCondition,
                            mustEscape,
                        },
                        args: args,
                        aoiError: require("../classes/AoiError.js"),
                        data: data,
                        func: undefined,
                        funcLine: undefined,
                        util: Util,
                        allowedMentions: allowedMentions,
                        embeds: embeds || [],
                        components: components,
                        files: attachments || [],
                        timezone: timezone,
                        channelUsed: channelUsed,
                        vars: letVars,
                        object: object,
                        disableMentions: disableMentions,
                        returnID: returnID,
                        array: array,
                        arrays,
                        reactions: reactions,
                        message: message.message || message,
                        msg: msg.message || msg,
                        author: author,
                        guild: guild,
                        channel: channel,
                        member: member,
                        mentions: mentions,
                        unpack() {
                            const last =
                                code.split(this.func.replace("[", "")).length - 1;
                            const sliced = code.split(
                                this.func.replace("[", "")
                            )[last];

                            return sliced.after();
                        },
                        inside(unpacked) {
                            if (typeof unpacked.inside !== "string") {
                                if (suppressErrors) return suppressErrors;
                                else {
                                    return client.aoiOptions.suppressAllErrors
                                        ? client.aoiOptions.errorMessage
<<<<<<< HEAD
                                        : `\`\`\`js\nAoiError: Invalid Usage Provided In \`${func}\`\n\`\`\``;
=======
                                        : `\`\`\`js\nAoiError: ${this.func}: Invalid Usage\`\`\``;
>>>>>>> ef5d3c97
                                }
                            } else return false;
                        },
                        noop() {},
                        interpreter: Interpreter,
                        client: client,
                        embed: Discord.EmbedBuilder,
                    },
                })
            ).code;
            funcs = client.functionManager.findFunctions(code);
        }
        //parsing functions (dont touch)
        for (let i = funcs.length; i > 0; i--) {
            if (!funcs.length) break;

            if (i > funcs.length && funcs.length !== 0) i = funcs.length;

            let func = funcs[i - 1];

            if (error) break;
            const regex = new RegExp(
                "\\" + func.replace("[", "\\["),
                "gi"
            );

            code = code.replace(regex, func);
            //more debug
            debug[func] = { regex, func };
            command.codeLines?.map((x) => x.replace(regex, func));
            funcLine =
                command.codeLines.length -
                command.codeLines
                    ?.reverse()
                    .findIndex((x) =>
                        x.toLowerCase().split(" ").includes(func.toLowerCase())
                    );

            const functionObj = client.functionManager.cache.get(
                func.replace("$", "").replace("[", "")
            );
            if (
                functionObj instanceof CustomFunction &&
                functionObj.type === "aoi.js"
            ) {
                const d = {};
                Object.assign(d, functionObj);
                let param = [];
                for (let p = functionObj.params.length - 1; p >= 0; p--) {
                    d.code = d.code.replace(
                        `{${functionObj.params[p]}}`,
                        unpack(code, func).splits[p]
                    );
                    param.push(functionObj.params[p]);
                }
                FuncData = await client.functionManager.interpreter(
                    client,
                    message,
                    args,
                    d,
                    client.db,
                    true,
                    channelUsed,
                    {
                        randoms: randoms,
                        command: {
                            name: command.name,
                            code: code,
                            error: command.error,
                            async: command.async || false,
                            functions: command.functions,
                            __path__: command.__path__,
                            codeLines: command.codeLines,
                            funcLine: funcLine,
                        },
                        helpers: {
                            time: Time,
                            checkCondition: CheckCondition,
                            mustEscape,
                        },
                        args: args,
                        aoiError: require("../classes/AoiError.js"),
                        data: data,
                        func: func,
                        funcLine,
                        util: Util,
                        allowedMentions: allowedMentions,
                        embeds: embeds || [],
                        components: components,
                        files: attachments || [],
                        timezone: timezone,
                        channelUsed: channelUsed,
                        vars: letVars,
                        object: object,
                        disableMentions: disableMentions,
                        returnID: returnID,
                        array: array,
                        arrays,
                        reactions: reactions,
                        message: message.message || message,
                        msg: msg.message || msg,
                        author: author,
                        guild: guild,
                        channel: channel,
                        member: member,
                        mentions: mentions,
                        unpack() {
                            const last = code.split(func.replace("[", "")).length - 1;
                            const sliced = code.split(func.replace("[", ""))[last];

                            return sliced.after();
                        },
                        inside(unpacked) {
                            if (typeof unpacked.inside !== "string") {
                                if (suppressErrors) return suppressErrors;
                                else {
                                    return client.aoiOptions.suppressAllErrors
                                        ? client.aoiOptions.errorMessage
                                        : `\`\`\`js\nAoiError: ${this.func}: Invalid Usage\`\`\``;
                                }
                            } else return false;
                        },
                        noop() {},
                        interpreter: Interpreter,
                        client: client,
                        embed: Discord.EmbedBuilder,
                    },
                    useChannel,
                    returnMessage,
                    returnExecution,
                    returnID,
                    sendMessage
                );
                FuncData.code = code.replaceLast(
                    functionObj.params.length
                        ? `${func}${param.join(";")}`
                        : func,
                    FuncData.code
                );
            } else {
                FuncData = await client.functionManager.cache
                    .get(func.replace("$", "").replace("[", ""))
                    ?.code({
                        randoms: randoms,
                        command: {
                            name: command.name,
                            code: code,
                            error: command.error,
                            async: command.async || false,
                            functions: command.functions,
                            __path__: command.__path__,
                            codeLines: command.codeLines,
                            funcLine: funcLine,
                        },
                        helpers: {
                            time: Time,
                            checkCondition: CheckCondition,
                            mustEscape,
                        },
                        args: args,
                        aoiError: require("../classes/AoiError.js"),
                        data: data,
                        func: func,
                        funcLine,
                        util: Util,
                        allowedMentions: allowedMentions,
                        embeds: embeds || [],
                        components: components,
                        files: attachments || [],
                        timezone: timezone,
                        channelUsed: channelUsed,
                        vars: letVars,
                        object: object,
                        disableMentions: disableMentions,
                        array: array,
                        arrays,
                        reactions: reactions,
                        message: message.message || message,
                        msg: msg.message || msg,
                        author: author,
                        guild: guild,
                        channel: channel,
                        member: member,
                        mentions: mentions, //cleanup (ignore)
                        unpack() {
                            const last = code.split(func.replace("[", "")).length - 1;
                            const sliced = code.split(func.replace("[", ""))[last];

                            return sliced.after();
                        },
                        inside(unpacked) {
                            if (typeof unpacked.inside !== "string") {
                                if (suppressErrors) return suppressErrors;
                                else {
                                    return client.aoiOptions.suppressAllErrors
                                        ? client.aoiOptions.errorMessage
                                        : `\`\`\`js\nAoiError: ${this.func}: Invalid Usage\`\`\``;
                                }
                            } else return false;
                        },
                        noop() {},
                        async error(err) {
                            error = true;
                            client.emit(
                                "functionError",
                                {
                                    error: err?.addBrackets(),
                                    function: func,
                                    command: command.name,
                                    channel,
                                    guild,
                                },
                                client
                            );
                            if (client.aoiOptions.suppressAllErrors) {
                                if (client.aoiOptions.errorMessage) {
                                    const {
                                        EmbedParser,
                                        FileParser,
                                        ComponentParser,
                                    } = Util.parsers;

                                    if (!message || !message.channel) {
                                        console.error(client.aoiOptions.errorMessage.addBrackets());
                                    } else {
                                        let [con, em, com, fil] = [" ", "", "", ""];
                                        let isArray = Array.isArray(
                                            client.aoiOptions.errorMessage
                                        );
                                        if (isArray) {
                                            isArray = client.aoiOptions.errorMessage;
                                            con =
                                                isArray[0] === "" || !isArray[0]
                                                    ? " "
                                                    : isArray[0];
                                            em =
                                                isArray[1] !== "" && isArray[1]
                                                    ? await EmbedParser(isArray[1] || "")
                                                    : [];
                                            fil =
                                                isArray[3] !== "" && isArray[3]
                                                    ? FileParser(isArray[3] || "")
                                                    : [];
                                            com =
                                                isArray[2] !== "" && isArray[2]
                                                    ? await ComponentParser(isArray[2] || "")
                                                    : [];
                                        } else {
                                            con =
                                                client.aoiOptions.errorMessage.addBrackets() === ""
                                                    ? " "
                                                    : client.aoiOptions.errorMessage.addBrackets();
                                        }

                                        if (!errorOccurred) {
                                            await message.channel.send({
                                                content: con,
                                                embeds: em || [],
                                                components: com || [],
                                                files: fil || [],
                                            });
                                        }
                                        errorOccurred = true;
                                    }
                                }
                            } else {
                                if (!message || !message.channel) {
                                    console.error(err.addBrackets());
                                } else if (suppressErrors && !errorOccurred) {
                                    if (suppressErrors.trim() !== "") {
                                        const {
                                            makeMessageError,
                                        } = require("../classes/AoiError.js");
                                        const msg = await Util.errorParser(
                                            suppressErrors
                                                ?.split("{error}")
                                                .join(err.addBrackets()),
                                            {
                                                channel: channel,
                                                message: message,
                                                guild: guild,
                                                author: author,
                                            }
                                        );
                                        await makeMessageError(
                                            client,
                                            channel,
                                            msg.data ?? msg,
                                            msg.options,
                                            {
                                                channel: channel,
                                                message: message,
                                                guild: guild,
                                                author: author,
                                                data: data,
                                            }
                                        );
                                    }
                                } else {
                                    await message.channel.send(
                                        typeof err === "object" ? err : err?.addBrackets()
                                    );
                                }
                                errorOccurred = true;
                            }
                        },
                        interpreter: Interpreter,
                        client: client,
                        embed: Discord.EmbedBuilder,
                    });
            }

            code = FuncData?.code ?? code;

            if (FuncData?.randoms) {
                randoms = FuncData.randoms;
            }
            if (FuncData?.data) {
                data = FuncData.data;
                array = FuncData.data?.array ?? array;
                arrays = FuncData.data?.arrays ?? arrays;
                object = FuncData?.data?.object ?? object;
                letVars = FuncData?.data?.vars ?? letVars;
            }
            if (FuncData?.timezone) {
                timezone = FuncData.timezone;
            }
            if (FuncData?.allowedMentions) {
                allowedMentions = FuncData.allowedMentions;
            }
            if (FuncData?.embeds) {
                embeds = FuncData.embeds;
            }
            if (FuncData?.reactions) {
                reactions = FuncData.reactions;
            }
            if (FuncData?.disableMentions) {
                disableMentions = FuncData.disableMentions;
            }
            if (FuncData?.editIn) {
                editIn = FuncData.editIn;
            }
            if (FuncData?.deleteIn) {
                deleteIn = FuncData.deleteIn;
            }
            if (FuncData?.files) {
                attachments = FuncData.files;
            }
            if (FuncData?.suppressErrors) {
                suppressErrors = FuncData.suppressErrors;
            }
            if (FuncData?.components) {
                components = FuncData.components;
            }
            if (FuncData?.reply) {
                reply = FuncData.reply;
            }
            if (FuncData?.useChannel) {
                useChannel = FuncData.useChannel;
            }
            if (FuncData?.returnID) {
                returnID = FuncData.returnID;
            }
            if (FuncData?.error) {
                error = FuncData?.error;
            }
            if (FuncData?.arrays) {
                arrays = FuncData?.arrays;
            }
        }

        const ended = (performance.now() - start).toFixed(3);
        embeds = JSON.parse(
            JSON.stringify(embeds || [])?.replaceAll("$executionTime", ended)
        );

        debug.executionTime = ended + " ms";
        code = code?.replace(/\$executiontime/gi, ended);

        code = code.trim();
        if (embeds?.some((x) => x === undefined)) {
            error = true;
            return AoiError.consoleError("EmbedError", "Index are not defined.");
        }
        if (returnCode) {
            returnData.code = code;
        }
        if (returnExecution) {
            returnData.data = data;
        }
        if (
            (code.length || embeds?.length || attachments?.length) &&
            !errorOccurred &&
            !error
        ) {
            try {
                const send = {
                    embeds: embeds,
                    files: attachments,
                    components: components,
                    allowedMentions: {
                        parse: allowedMentions,
                        repliedUser: reply?.user || false,
                    },
                    reply: {
                        messageReference: reply?.message,
                    },
                };
                if (code.trim() !== "") {
                    send.content = code.addBrackets() === "" ? " " : code.addBrackets();
                }
                if (returnCode && !sendMessage) {
                } else {
                    if (!useChannel) {
                        msgobj = await message.channel?.send(send);
                    } else {
                        msgobj = await useChannel.send(send);
                    }
                }
                if (reactions?.length) {
                    const react = setInterval(() => {
                        const r = reactions.shift();
                        msgobj.react(r);
                        if (!reactions.length) {
                            clearInterval(react);
                        }
                    }, 1500);
                }
                if (editIn) {
                    const ee = setInterval(() => {
                        const m = editIn.msgs;
                        msgobj.edit(m.shift());
                        if (!m.length) {
                            clearInterval(ee);
                        }
                    }, editIn.time);
                }
                if (deleteIn) {
                    setTimeout(() => msgobj.delete(), deleteIn);
                }

                if (returnID) {
                    returnData.id = msgobj?.id;
                }
                if (returnMessage) {
                    returnData.message = msgobj;
                }
            } catch (e) {
                console.error(e);
            }
        }
        return Object.keys(returnData).length ? returnData : undefined;
    } catch (e) {
        console.error(e);
    }
};
module.exports = Interpreter;

function unpack(code, func) {
    const last = code.split(func.replace("[", "")).length - 1;
    const sliced = code.split(func.replace("[", ""))[last];
    return sliced.after();
}<|MERGE_RESOLUTION|>--- conflicted
+++ resolved
@@ -189,11 +189,7 @@
                                 else {
                                     return client.aoiOptions.suppressAllErrors
                                         ? client.aoiOptions.errorMessage
-<<<<<<< HEAD
-                                        : `\`\`\`js\nAoiError: Invalid Usage Provided In \`${func}\`\n\`\`\``;
-=======
                                         : `\`\`\`js\nAoiError: ${this.func}: Invalid Usage\`\`\``;
->>>>>>> ef5d3c97
                                 }
                             } else return false;
                         },
