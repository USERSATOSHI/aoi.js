module.exports = async d =>{
const {code} = d.command 
const inside = d.unpack() 
const err = d.inside(inside) 
if(err) return d.error(err) 
    let [index,...fields] = inside.splits; 
    index = Number(index) -1 
    if(isNaN(index) || index <0) d.aoiError.fnError(d,"custom",{inside},"Invalid Index Provided In")
    let data = []
    for(const field of fields){
<<<<<<< HEAD
        let [ name,value,inline="no" ] = field.split(":") 
=======
        let [ name,value,inline="no" ] = field.split(":")
>>>>>>> 411c57e3
    name = name.addBrackets() 
    value = value.addBrackets() 
    inline = inline === "yes" || inline === "true" 
        data.push({ name,value,inline }) 
        }
    if(!d.embeds[ index ]) d.embeds[index] = new d.embed()
        d.embeds[ index ].addFields(data) 
        
    return {
        code: d.util.setCode({function:d.func,inside,code,result:""}),
        embeds : d.embeds 
    }
}<|MERGE_RESOLUTION|>--- conflicted
+++ resolved
@@ -8,11 +8,7 @@
     if(isNaN(index) || index <0) d.aoiError.fnError(d,"custom",{inside},"Invalid Index Provided In")
     let data = []
     for(const field of fields){
-<<<<<<< HEAD
-        let [ name,value,inline="no" ] = field.split(":") 
-=======
         let [ name,value,inline="no" ] = field.split(":")
->>>>>>> 411c57e3
     name = name.addBrackets() 
     value = value.addBrackets() 
     inline = inline === "yes" || inline === "true" 
