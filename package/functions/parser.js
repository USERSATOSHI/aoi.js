--- conflicted
+++ resolved
@@ -822,14 +822,11 @@
   $clientToken: "Return the client token;$clientToken",
   $uri: "Decodes or Encodes a url Example when you encode a url 'hello world' = 'hello%20world';$uri[decode/encode;text]",
   $lerefImages: "Return a random images of Leref;$lerefImages",
-<<<<<<< HEAD
   $isEveryoneMentioned: "Returns true/false if @everyone was mentioned in the command.;$isEveryoneMentioned",
   $mentionedRolesCount: "Returns amount of mentioned roles in the command's message.;$mentionedRolesCount",
   $mentionedUsersCount: "Returns amount of mentioned users in the command's message.;$mentionedUsersCount",
-  $mentionedChannelsCount: "Returns amount of mentioned channels in the command's message.;$mentionedChannelsCount"
-=======
+  $mentionedChannelsCount: "Returns amount of mentioned channels in the command's message.;$mentionedChannelsCount",
   $ms: "Converts ms or duration as an example of \"1w\" to ms or duration",
   $randomEmoji: "Returns a random custom emoji from Guild;$randomEmoji of $randomEmoji[guildId]"
->>>>>>> b4495d9a
 };
 module.exports = Parser;