--- conflicted
+++ resolved
@@ -840,7 +840,6 @@
   $pinsUpdate: "Holds data for the channel the channel pins were updated in. (channelPinsUpdate callback);$pinsUpdate[pinsUpdateOption]",
   $webhookUpdate: "Holds data for the channel the webhook was updated in. (webhookUpdate callback);$webhookUpdate[webhookUpdateOption]",
   $bulk: "Holds data for the bulk delete command. (messageDeleteBulk callback);$bulk[bulkOption]",
-<<<<<<< HEAD
   $editGuild: "A compact function to edit different server settings.;$editGuild[option;result;guildID (optional)]",
 //4.0.0
 
@@ -857,10 +856,6 @@
   $handleError: "function that is used in onFunctionError callback;$handleError[functionError option]",
   $oldVariable: "gets the data from variable Callbacks (update and delete one);$oldVariable[variable options]",
   $newVariable: "gets the data from variable Callbacks (Update and Create one);$newVariable[variable options]",
-  $oldApplicationCmd: "gets the data from application Callbacks (update and delete one);$oldApplicationCmd[application options]",
-  $newApplicationCmd: "gets the data from application Callbacks (update and create one);$newApplicationCmd[application options]",
-=======
-  $editGuild: "A compact function to edit different server settings.;$editGuild[option;result;guildID (optional)]"
->>>>>>> 6228b14d
+  $oldApplicationCmd: "gets the data from application Callbacks (update and delete one);$oldApplicationCmd[application options]"
 };
 module.exports = Parser;