--- conflicted
+++ resolved
@@ -374,7 +374,7 @@
   $deleteEmojis:
     "Delete an emoji or emojis from this server.;$deleteEmojis[emoji1;emoji2;...]",
   $serverEmojis: "Returns the emojis of this guild.",
-  $emojiCount: "Returns the amount of emojis in this server;$emojiCount[type(mormal/animated/all, optional);guildID (optional)]",
+  $emojiCount: "Returns the amount of emojis in this server;$emojiCount[type(normal/animated/all, optional);guildID (optional)]",
   $randomRoleID: "Returns a random role ID from this guild.",
   $findRole:
     "Returns a role ID if the query matches an option.;$findRole[id/name/mention]",
@@ -814,15 +814,9 @@
   $leaveVC: "Make the bot leave from voice channel, if any.;$leaveVC",
   //New Update DBD.JS v3.0.7 <3
   $dbPing: "Returns the Database Ping;$dbPing",
-<<<<<<< HEAD
-  $clientToken: "Returns the client / bot token",
-  $uri: "Decodes or Encodes a url Example when you encode a url 'hello world' = 'hello%20world' ;$uri[decode/encode;text]",
-=======
   $killClient: "Destroy the client gateway connection.;$killClient",
  $clientToken: "Return the client token;$clientToken",
   $uri: "Decodes or Encodes a url Example when you encode a url 'hello world' = 'hello%20world';$uri[decode/encode;text]",
   $lerefImages: "Return a random images of Leref;$lerefImages"
- 
->>>>>>> 2cd05f16
 };
 module.exports = Parser;