--- conflicted
+++ resolved
@@ -836,28 +836,18 @@
   $pruneMembers: "Prunes members with role for a certain amount of time;$pruneMembers[amount of days(optional, defaults to 7);guildID(optional);reason(optional, defaults to none);roleid1:roleid2:roleid3...]",
   $pruneStatus: "Return an amount of members that can be pruned;$pruneMembers[amount of days(optional, defaults to 7);guildID(optional);roleid1:roleid2:roleid3...]",
   $clientApplication: "Returns information from client application;$clientApplication[properties]",
-<<<<<<< HEAD
+  $oldGuild: "Holds data for the guild before it was updated, this is from discord cache and might be empty depending on whether it's cached, so use partial option before attempting to access any property. (guildUpdate callback);$oldGuild[guildOption]",
+  $newGuild: "Holds data for the guild after the update, might be a good idea to check partial option before accessing any property. (guildUpdate callback);$newGuild[guildOption]",
+  $oldEmoji: "Holds data for the emoji before it was updated/ deleted. (emojiUpdate and emojiDelete callback);$oldEmoji[emojiOption]",
+  $newEmoji: "Holds data for the emoji after the creation/ update. (emojiCreate and emojiUpdate callback);$newEmoji[emojiOption]",
+  $pinsUpdate: "Holds data for the channel the channel pins were updated in. (channelPinsUpdate callback);$pinsUpdate[pinsUpdateOption]",
+  $webhookUpdate: "Holds data for the channel the webhook was updated in. (webhookUpdate callback);$webhookUpdate[webhookUpdateOption]",
+  $bulk: "Holds data for the bulk delete command. (messageDeleteBulk callback);$bulk[bulkOption]",
   $setAFKChannel: "Set the guild AFK channel;$setAFKChannel[channelID(must be voice)]",
   $setAFKTimeout: "Set the guild AFK timeout;$setAFKTimeout[duration(1m/5m/15m/30m/1h)]",
   $setSystemChannel: "Set the guild System Channel;$setSystemChannel[channelID]",
   $setVerifyLevel: "Set the guild Verification Level;$setVerifyLevel[0=NONE/1=LOW/2=MEDIUM/3=HIGH/4=VERY_HIGH]",
   $setContentFilter: "Set the guild Explicit Content Filter Level;$setExplicitFilter[0=DISABLED/1=MEMBERS_WITHOUT_ROLES/2=ALL_MEMBERS]",
   $editGuild: "A compact function to edit different server settings.;$editGuild[option;result;guildID (optional)]"
-=======
-  $oldGuild:
-    "Holds data for the guild before it was updated, this is from discord cache and might be empty depending on whether it's cached, so use partial option before attempting to access any property. (guildUpdate callback);$oldGuild[guildOption]",
-  $newGuild:
-    "Holds data for the guild after the update, might be a good idea to check partial option before accessing any property. (guildUpdate callback);$newGuild[guildOption]",
-  $oldEmoji:
-    "Holds data for the emoji before it was updated/ deleted. (emojiUpdate and emojiDelete callback);$oldEmoji[emojiOption]",
-  $newEmoji:
-    "Holds data for the emoji after the creation/ update. (emojiCreate and emojiUpdate callback);$newEmoji[emojiOption]",
-  $pinsUpdate:
-    "Holds data for the channel the channel pins were updated in. (channelPinsUpdate callback);$pinsUpdate[pinsUpdateOption]",
-  $webhookUpdate:
-    "Holds data for the channel the webhook was updated in. (webhookUpdate callback);$webhookUpdate[webhookUpdateOption]",
-  $bulk:
-    "Holds data for the bulk delete command. (messageDeleteBulk callback);$bulk[bulkOption]",
->>>>>>> 7d6ae5e2
 };
 module.exports = Parser;